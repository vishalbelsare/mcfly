--- conflicted
+++ resolved
@@ -4,16 +4,9 @@
 from .model_resnet import Model_ResNet
 
 
-<<<<<<< HEAD
-__all__ = [
-    "model_cnn",
-    "model_lstm",
-    "model_inception_time",
-    "Model_ResNet"
-]
-=======
 # __all__ = [
 #     "Model_CNN",
 #     # "model_lstm",
+#     "model_inception_time",
+#     "Model_ResNet"
 # ]
->>>>>>> a2fc3bc7
