from pytest import approx, raises
import os
import unittest
import math
<<<<<<< HEAD
import numpy as np
import tensorflow as tf
from tensorflow.keras.utils import to_categorical, Sequence
=======
import json



>>>>>>> 0eb5ac85
from test_tools import safe_remove

from mcfly import find_architecture, modelgen
from mcfly.models import Model_CNN
from test_modelgen import get_default as get_default_settings


class FindArchitectureBasicSuite(unittest.TestCase):

    def test_kNN_accuracy_1(self):
        """
        The accuracy for this single-point dataset should be 1.
        """
        X_train = np.array([[[1]], [[0]]])
        y_train = np.array([[1, 0], [0, 1]])
        X_val = np.array([[[0.9]]])
        y_val = np.array([[1, 0]])

        acc = find_architecture.kNN_accuracy(
            X_train, y_train, X_val, y_val, k=1)
        assert acc == approx(1.0)

    def test_kNN_accuracy_0(self):
        """
        The accuracy for this single-point dataset should be 0.
        """
        X_train = np.array([[[1]], [[0]]])
        y_train = np.array([[1, 0], [0, 1]])
        X_val = np.array([[[0.9]]])
        y_val = np.array([[0, 1]])

        acc = find_architecture.kNN_accuracy(
            X_train, y_train, X_val, y_val, k=1)
        assert acc == approx(0)

    def test_find_best_architecture(self):
        """ Find_best_architecture should return a single model, parameters, type and valid knn accuracy."""
        num_timesteps = 100
        num_channels = 2
        num_samples_train = 5
        num_samples_val = 3
        X_train = np.random.rand(
            num_samples_train,
            num_timesteps,
            num_channels)
        y_train = to_categorical(np.array([0, 0, 1, 1, 1]))
        X_val = np.random.rand(num_samples_val, num_timesteps, num_channels)
        y_val = to_categorical(np.array([0, 1, 1]))
        best_model, best_params, best_model_type, knn_acc = find_architecture.find_best_architecture(
            X_train, y_train, X_val, y_val, verbose=False, subset_size=10,
            number_of_models=1, nr_epochs=1)
        assert hasattr(best_model, 'fit')
        self.assertIsNotNone(best_params)
        self.assertIsNotNone(best_model_type)
        assert 1 >= knn_acc >= 0

    # %TODO add test with metric other than accuracy
    # TODO: Is this a test? It's not set up as one
    def train_models_on_samples_empty(self):
        num_timesteps = 100
        num_channels = 2
        num_samples_train = 5
        num_samples_val = 3
        X_train = np.random.rand(
            num_samples_train,
            num_timesteps,
            num_channels)
        y_train = to_categorical(np.array([0, 0, 1, 1, 1]))
        X_val = np.random.rand(num_samples_val, num_timesteps, num_channels)
        y_val = to_categorical(np.array([0, 1, 1]))

        histories, val_metrics, val_losses = \
            find_architecture.train_models_on_samples(
                X_train, y_train, X_val, y_val, [],
                nr_epochs=1, subset_size=10, verbose=False,
                outputfile=None, early_stopping=False,
                batch_size=20, metric='accuracy')
        assert len(histories) == 0


    def test_train_models_on_samples_with_x_and_y(self):
        """
        Model should be able to train using separated x and y values
        """
        num_timesteps = 100
        num_channels = 2
        num_samples_train = 5
        num_samples_val = 3
        X_train = np.random.rand(
            num_samples_train,
            num_timesteps,
            num_channels)
        y_train = to_categorical(np.array([0, 0, 1, 1, 1]))
        X_val = np.random.rand(num_samples_val, num_timesteps, num_channels)
        y_val = to_categorical(np.array([0, 1, 1]))
        batch_size = 20

        custom_settings = get_default_settings()
        model_type = Model_CNN(X_train.shape, 2, **custom_settings)
        hyperparams = model_type.generate_hyperparameters()
        model = model_type.create_model(**hyperparams)
        models = [(model, hyperparams, "CNN")]

        histories, val_metrics, val_losses = \
            find_architecture.train_models_on_samples(
                X_train, y_train, X_val, y_val, models,
                nr_epochs=1, subset_size=10, verbose=False,
                outputfile=None, early_stopping_patience='auto',
                batch_size=batch_size)


    def test_train_models_on_samples_with_dataset(self):
        """
        Model should be able to train using a dataset as an input
        """
        num_timesteps = 100
        num_channels = 2
        num_samples_train = 5
        num_samples_val = 3
        X_train = np.random.rand(
            num_samples_train,
            num_timesteps,
            num_channels)
        y_train = to_categorical(np.array([0, 0, 1, 1, 1]))
        X_val = np.random.rand(num_samples_val, num_timesteps, num_channels)
        y_val = to_categorical(np.array([0, 1, 1]))
        batch_size = 20

        data_train = tf.data.Dataset.from_tensor_slices(
            (X_train, y_train)).batch(batch_size)

        data_val = tf.data.Dataset.from_tensor_slices(
            (X_val, y_val)).batch(batch_size)

        custom_settings = get_default_settings()
        model_type = Model_CNN(X_train.shape, 2, **custom_settings)
        hyperparams = model_type.generate_hyperparameters()
        model = model_type.create_model(**hyperparams)
        models = [(model, hyperparams, "CNN")]

        histories, val_metrics, val_losses = \
            find_architecture.train_models_on_samples(
                data_train, None, data_val, None, models,
                nr_epochs=1, subset_size=None, verbose=False,
                outputfile=None, early_stopping_patience='auto',
                batch_size=batch_size)


    def test_train_models_on_samples_with_generators(self):
        """
        Model should be able to train using a generator as an input
        """
        num_timesteps = 100
        num_channels = 2
        num_samples_train = 5
        num_samples_val = 3
        X_train = np.random.rand(
            num_samples_train,
            num_timesteps,
            num_channels)
        y_train = to_categorical(np.array([0, 0, 1, 1, 1]))
        X_val = np.random.rand(num_samples_val, num_timesteps, num_channels)
        y_val = to_categorical(np.array([0, 1, 1]))
        batch_size = 20

        class DataGenerator(Sequence):
            def __init__(self, x_set, y_set, batch_size):
                self.x, self.y = x_set, y_set
                self.batch_size = batch_size

            def __len__(self):
                return math.ceil(len(self.x) / self.batch_size)

            def __getitem__(self, idx):
                batch_x = self.x[idx * self.batch_size:(idx + 1) *
                self.batch_size]
                batch_y = self.y[idx * self.batch_size:(idx + 1) *
                self.batch_size]
                return batch_x, batch_y

        data_train = DataGenerator(X_train, y_train, batch_size)
        data_val = DataGenerator(X_val, y_val, batch_size)

        custom_settings = get_default_settings()
        model_type = Model_CNN(X_train.shape, 2, **custom_settings)
        hyperparams = model_type.generate_hyperparameters()
        model = model_type.create_model(**hyperparams)
        models = [(model, hyperparams, "CNN")]

        histories, val_metrics, val_losses = \
            find_architecture.train_models_on_samples(
                data_train, None, data_val, None, models,
                nr_epochs=1, subset_size=None, verbose=False,
                outputfile=None, early_stopping_patience='auto',
                batch_size=batch_size)


    @unittest.skip('Needs tensorflow API v2. Also, quite a slow test of 15s.')
    def test_find_best_architecture_with_class_weights(self):
        """Model should not ignore tiny class with huge class weight. Note that this test is non-deterministic,
        even though a seed was set. Note2 that this test is very slow, taking up 40% of all mcfly test time."""
        tf.random.set_seed(1234)  # Needs tensorflow API v2

        X_train, y_train = _create_2_class_labeled_dataset(1, 999)  # very unbalanced
        X_val, y_val = _create_2_class_labeled_dataset(1, 99)
        X_test, y_test = _create_2_class_labeled_dataset(10, 10)
        class_weight = {0: 2, 1: 0.002}

        best_model, best_params, best_model_type, knn_acc = find_architecture.find_best_architecture(
            X_train, y_train, X_val, y_val, verbose=False, subset_size=1000,
            number_of_models=5, nr_epochs=1, model_type='CNN', class_weight=class_weight)

        probabilities = best_model.predict_proba(X_test)
        predicted = probabilities.argmax(axis=1)
        np.testing.assert_array_equal(predicted, y_test.argmax(axis=1))

    def setUp(self):
        np.random.seed(1234)


def _create_2_class_labeled_dataset(num_samples_class_a, num_samples_class_b):
    X = _create_2_class_noisy_data(num_samples_class_a, num_samples_class_b)
    y = _create_2_class_labels(num_samples_class_a, num_samples_class_b)
    return X, y


def _create_2_class_noisy_data(num_samples_class_a, num_samples_class_b):
    num_channels = 1
    num_time_steps = 10
    data_class_a = np.zeros((num_samples_class_a, num_time_steps, num_channels))
    data_class_b = np.ones((num_samples_class_b, num_time_steps, num_channels))
    signal = np.vstack((data_class_a, data_class_b))
    noise = 0.1 * np.random.randn(signal.shape[0], signal.shape[1], signal.shape[2])
    return signal + noise


def _create_2_class_labels(num_samples_class_a, num_samples_class_b):
    labels_class_a = np.zeros(num_samples_class_a)
    labels_class_b = np.ones(num_samples_class_b)
    return to_categorical(np.hstack((labels_class_a, labels_class_b)))


class MetricNamingSuite(unittest.TestCase):
    @staticmethod
    def test_get_metric_name_accuracy():
        metric_name = find_architecture._get_metric_name('accuracy')
        assert metric_name == 'accuracy'

    @staticmethod
    def test_get_metric_name_acc():
        metric_name = find_architecture._get_metric_name('acc')
        assert metric_name == 'accuracy'

    @staticmethod
    def test_get_metric_name_myfunc():
        def myfunc(a, b):
            return None

        metric_name = find_architecture._get_metric_name(myfunc)
        assert metric_name == 'myfunc'

    @staticmethod
    def test_val_accuracy_get_from_history_acc():
        history_history = {'val_acc': 'val_accuracy'}
        result = find_architecture._get_from_history('val_accuracy', history_history)
        assert result == 'val_accuracy'

    @staticmethod
    def test_val_accuracy_get_from_history_accuracy():
        history_history = {'val_accuracy': 'val_accuracy'}
        result = find_architecture._get_from_history('val_accuracy', history_history)
        assert result == 'val_accuracy'

    @staticmethod
    def test_val_loss_get_from_history_accuracy():
        history_history = {'val_loss': 'val_loss'}
        result = find_architecture._get_from_history('val_loss', history_history)
        assert result == 'val_loss'

    @staticmethod
    def test_val_accuracy_get_from_history_none_raise():
        history_history = {}
        with raises(KeyError):
            find_architecture._get_from_history('val_accuracy', history_history)

    @staticmethod
    def test_accuracy_get_from_history_acc():
        history_history = {'acc': 'accuracy'}
        result = find_architecture._get_from_history('accuracy', history_history)
        assert result == 'accuracy'

    @staticmethod
    def test_accuracy_get_from_history_accuracy():
        history_history = {'accuracy': 'accuracy'}
        result = find_architecture._get_from_history('accuracy', history_history)
        assert result == 'accuracy'

    @staticmethod
    def test_accuracy_get_from_history_none_raise():
        history_history = {}
        with raises(KeyError):
            find_architecture._get_from_history('accuracy', history_history)


class HistoryStoringSuite(unittest.TestCase):
    def test_store_train_history_as_json_contains_expected_attributes(self):
        """The code should produce a json file with a number of expected attributes, used by visualization."""
        self._write_test_history_file(self.history_file_path)

        expected_attributes = ['metrics', 'modeltype', 'regularization_rate', 'learning_rate']
        log = self._load_history_and_assert_is_list(self.history_file_path)
        for model_log in log:
            for attribute in expected_attributes:
                assert attribute in model_log

    def test_store_train_history_as_json_metrics_is_dict(self):
        """The log for every model should contain a dict allowing for multiple metrics."""
        self._write_test_history_file(self.history_file_path)

        log = self._load_history_and_assert_is_list(self.history_file_path)
        for model_log in log:
            assert type(model_log['metrics']) is dict

    @staticmethod
    def _write_test_history_file(history_file_path):
        params = {'fc_hidden_nodes': 1,
                  'learning_rate': 1,
                  'regularization_rate': 0,
                  'filters': np.array([1, 1]),
                  'lstm_dims': np.array([1, 1])
                  }
        history = {'loss': [1, 1], 'accuracy': [np.float64(0), np.float32(0)],
                   'val_loss': [np.float(1), np.float(1)], 'val_accuracy': [np.float64(0), np.float64(0)],
                   'my_own_custom_metric': [np.float64(0), np.float64(0)]}
        model_type = 'ABC'
        find_architecture.store_train_hist_as_json(params, model_type, history, history_file_path)

    @staticmethod
    def _load_history_and_assert_is_list(history_file_path):
        """ The log contains a list of models with their history. Top level should therefore be type list."""
        with open(history_file_path) as f:
            log = json.load(f)
        # In case any assertion fails, we want to see the complete log printed to console.
        print(log)
        assert type(log) is list
        return log

    def setUp(self):
        self.history_file_path = '.generated_models_history_for_storing_test.json'
        safe_remove(self.history_file_path)

    def tearDown(self):
        safe_remove(self.history_file_path)


if __name__ == '__main__':
    unittest.main()<|MERGE_RESOLUTION|>--- conflicted
+++ resolved
@@ -2,16 +2,10 @@
 import os
 import unittest
 import math
-<<<<<<< HEAD
+import json
 import numpy as np
 import tensorflow as tf
 from tensorflow.keras.utils import to_categorical, Sequence
-=======
-import json
-
-
-
->>>>>>> 0eb5ac85
 from test_tools import safe_remove
 
 from mcfly import find_architecture, modelgen
